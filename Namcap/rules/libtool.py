--- conflicted
+++ resolved
@@ -11,13 +11,5 @@
 
     def analyze(self, pkginfo, tar):
         for i in tar.getnames():
-<<<<<<< HEAD
             if re.search(r"\.la$", i) is not None:
-                self.warnings.append(("libtool-file-present %s", i))
-
-
-# vim: set ts=4 sw=4 noet:
-=======
-            if re.search("\\.la$", i) is not None:
-                self.warnings.append(("libtool-file-present %s", i))
->>>>>>> 0c463bd3
+                self.warnings.append(("libtool-file-present %s", i))