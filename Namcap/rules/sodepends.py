--- conflicted
+++ resolved
@@ -167,17 +167,11 @@
 				rpaths = list(get_rpaths(f)) + list(get_runpaths(f))
 				f.seek(0)
 				for n in pkg_so_files:
-<<<<<<< HEAD
 					for rp in rpaths:
 						rp = os.path.normpath(rp.replace('$ORIGIN', '/' + os.path.dirname(entry.path)))
 						if os.path.dirname(n) == rp:
 							rpath_files[os.path.basename(n)] = n
-			liblist.update(scanlibs(f, entry.name, rpath_files))
-=======
-					if any(n.startswith(rp) for rp in rpaths):
-						rpath_files[os.path.basename(n)] = n
 			scanlibs(f, entry.name, rpath_files, liblist, libdepends, libprovides)
->>>>>>> f251e9c3
 			f.close()
 
 		# Ldd all the files and find all the link and script dependencies
