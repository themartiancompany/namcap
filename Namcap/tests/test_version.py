--- conflicted
+++ resolved
@@ -13,13 +13,5 @@
         here = os.path.dirname(os.path.realpath(__file__))
         with open(os.path.join(here, "..", "..", "namcap.1")) as f:
             first_line = f.readline()
-<<<<<<< HEAD
         match = re.search(r'"namcap (.*?)"', first_line)
-        self.assertEqual(match.group(1), Namcap.version.get_version())
-
-
-# vim: set ts=4 sw=4 noet:
-=======
-        match = re.search('"namcap (.*?)"', first_line)
-        self.assertEqual(match.group(1), Namcap.version.get_version())
->>>>>>> 0c463bd3
+        self.assertEqual(match.group(1), Namcap.version.get_version())